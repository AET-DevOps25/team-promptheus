package de.promptheus.contributions.controller;

import de.promptheus.contributions.dto.TriggerRequest;
import de.promptheus.contributions.dto.TriggerResponse;
import de.promptheus.contributions.service.ContributionFetchService;
import io.swagger.v3.oas.annotations.Operation;
import io.swagger.v3.oas.annotations.media.Content;
import io.swagger.v3.oas.annotations.media.Schema;
import io.swagger.v3.oas.annotations.responses.ApiResponse;
import io.swagger.v3.oas.annotations.responses.ApiResponses;
import lombok.RequiredArgsConstructor;
import lombok.extern.slf4j.Slf4j;
import org.springframework.http.ResponseEntity;
import org.springframework.web.bind.annotation.*;

import jakarta.validation.Valid;
import de.promptheus.contributions.dto.ContributionDto;
import de.promptheus.contributions.service.ContributionService;
import org.springframework.data.domain.Page;
import org.springframework.data.domain.Pageable;
import java.util.List;
import java.time.Instant;

@RestController
@RequestMapping("/api/contributions")
@RequiredArgsConstructor
@Slf4j
public class ContributionController {

    private final ContributionFetchService contributionFetchService;
    private final ContributionService contributionService;

    @Operation(summary = "Trigger contribution fetch for all repositories")
    @ApiResponses(value = {
            @ApiResponse(responseCode = "200", description = "Contribution fetch triggered successfully",
                    content = {@Content(mediaType = "application/json",
                            schema = @Schema(implementation = TriggerResponse.class))}),
            @ApiResponse(responseCode = "400", description = "Bad request"),
            @ApiResponse(responseCode = "500", description = "Internal server error")
    })
    @PostMapping("/trigger")
    public ResponseEntity<TriggerResponse> triggerContributionFetch() {
        log.info("Manual trigger for contribution fetch initiated");

        TriggerResponse response = contributionFetchService.triggerFetchForAllRepositories();

        log.info("Manual trigger completed. Processed {} repositories",
                response.getRepositoriesProcessed());

        return ResponseEntity.ok(response);
    }

    @Operation(summary = "Trigger contribution fetch for specific repository")
    @ApiResponses(value = {
            @ApiResponse(responseCode = "200", description = "Contribution fetch triggered successfully",
                    content = {@Content(mediaType = "application/json",
                            schema = @Schema(implementation = TriggerResponse.class))}),
            @ApiResponse(responseCode = "400", description = "Bad request - Invalid repository"),
            @ApiResponse(responseCode = "404", description = "Repository not found"),
            @ApiResponse(responseCode = "500", description = "Internal server error")
    })
    @PostMapping("/trigger/repository")
    public ResponseEntity<TriggerResponse> triggerContributionFetchForRepository(
            @Valid @RequestBody TriggerRequest request) {
        log.info("Manual trigger for contribution fetch initiated for repository: {}",
                request.getRepositoryUrl());

        TriggerResponse response = contributionFetchService.triggerFetchForRepository(
                request.getRepositoryUrl());

        log.info("Manual trigger completed for repository: {}. Fetched {} contributions",
                request.getRepositoryUrl(), response.getContributionsFetched());

        return ResponseEntity.ok(response);
    }
<<<<<<< HEAD
=======

    @Operation(summary = "Get all contributions")
    @ApiResponses(value = {
            @ApiResponse(responseCode = "200", description = "Contributions retrieved successfully",
                    content = {@Content(mediaType = "application/json",
                            schema = @Schema(implementation = Page.class))}),
            @ApiResponse(responseCode = "500", description = "Internal server error")
    })
    @GetMapping
    public ResponseEntity<Page<ContributionDto>> getContributions(
            @RequestParam(required = false) String contributor,
            @RequestParam(required = false) String startDate,
            @RequestParam(required = false) String endDate,
            Pageable pageable) {

        log.info("Retrieving contributions with filters - contributor: {}, startDate: {}, endDate: {}, pagination: {}",
                contributor, startDate, endDate, pageable);

        Page<ContributionDto> contributions;

        // Parse date parameters if provided
        Instant startInstant = null;
        Instant endInstant = null;

        try {
            if (startDate != null && !startDate.trim().isEmpty()) {
                startInstant = Instant.parse(startDate);
            }
            if (endDate != null && !endDate.trim().isEmpty()) {
                endInstant = Instant.parse(endDate);
            }
        } catch (Exception e) {
            log.error("Invalid date format provided: startDate={}, endDate={}", startDate, endDate, e);
            return ResponseEntity.badRequest().build();
        }

        // Use filtering method if any filters are provided, otherwise use the basic method
        if (contributor != null || startInstant != null || endInstant != null) {
            contributions = contributionService.getContributionsWithFilters(contributor, startInstant, endInstant, pageable);
        } else {
            contributions = contributionService.getAllContributions(pageable);
        }

        log.info("Retrieved {} contributions", contributions.getTotalElements());

        return ResponseEntity.ok(contributions);
    }

    @Operation(summary = "Update contribution selection status")
    @ApiResponses(value = {
            @ApiResponse(responseCode = "200", description = "Contribution selections updated successfully"),
            @ApiResponse(responseCode = "400", description = "Bad request - Invalid input"),
            @ApiResponse(responseCode = "500", description = "Internal server error")
    })
    @PutMapping
    public ResponseEntity<String> updateContributions(@Valid @RequestBody List<ContributionDto> contributions) {
        log.info("Updating selection status for {} contributions", contributions.size());

        int updated = contributionService.updateContributionSelections(contributions);

        log.info("Updated selection status for {} contributions", updated);

        return ResponseEntity.ok(String.format("Updated %d contributions", updated));
    }
>>>>>>> 5f8af8d7
}<|MERGE_RESOLUTION|>--- conflicted
+++ resolved
@@ -73,8 +73,6 @@
 
         return ResponseEntity.ok(response);
     }
-<<<<<<< HEAD
-=======
 
     @Operation(summary = "Get all contributions")
     @ApiResponses(value = {
@@ -139,5 +137,4 @@
 
         return ResponseEntity.ok(String.format("Updated %d contributions", updated));
     }
->>>>>>> 5f8af8d7
 }