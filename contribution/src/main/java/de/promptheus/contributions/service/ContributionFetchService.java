--- conflicted
+++ resolved
@@ -47,14 +47,10 @@
 
                     // Upsert contributions
                     int upserted = upsertContributions(contributions, repository.getId());
-<<<<<<< HEAD
 
-=======
-                    
                     // Index contributions to Meilisearch
                     meilisearchService.indexContributions(contributions, repository.getRepositoryLink());
-                    
->>>>>>> dac9a645
+
                     // Update last fetched time
                     repository.setLastFetchedAt(Instant.now());
                     gitRepositoryRepository.save(repository);
@@ -135,14 +131,10 @@
 
             // Upsert contributions
             int upserted = upsertContributions(contributions, repository.getId());
-<<<<<<< HEAD
 
-=======
-            
             // Index contributions to Meilisearch
             meilisearchService.indexContributions(contributions, repositoryUrl);
-            
->>>>>>> dac9a645
+
             // Update last fetched time
             repository.setLastFetchedAt(Instant.now());
             gitRepositoryRepository.save(repository);
