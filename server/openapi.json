{
	"components": {
		"schemas": {
			"ContentConstruct": {
				"properties": {
					"createdAt": { "format": "date-time", "type": "string" },
					"id": { "type": "string" },
					"summary": { "type": "string" },
					"type": { "type": "string" },
					"user": { "type": "string" }
				},
				"type": "object"
			},
			"FacetRating": {
				"properties": {
					"max": { "format": "double", "type": "number" },
					"min": { "format": "double", "type": "number" }
				},
				"type": "object"
			},
			"GitRepoInformationConstruct": {
				"properties": {
					"contents": {
						"items": { "$ref": "#/components/schemas/ContentConstruct" },
						"type": "array"
					},
					"createdAt": { "format": "date-time", "type": "string" },
					"isMaintainer": { "type": "boolean" },
					"questions": {
						"items": { "$ref": "#/components/schemas/QuestionConstruct" },
						"type": "array"
					},
					"repoLink": { "type": "string" },
					"summaries": {
						"items": { "$ref": "#/components/schemas/SummaryConstruct" },
						"type": "array"
					}
				},
				"type": "object"
			},
			"LinkConstruct": {
				"properties": {
					"developerview": { "type": "string" },
					"stakeholderview": { "type": "string" }
				},
				"type": "object"
			},
			"PATConstruct": {
				"properties": {
					"pat": { "type": "string" },
					"repolink": { "type": "string" }
				},
				"type": "object"
			},
			"QuestionAnswerConstruct": {
				"properties": {
					"answer": { "type": "string" },
					"createdAt": { "format": "date-time", "type": "string" }
				},
				"type": "object"
			},
			"QuestionConstruct": {
				"properties": {
					"answers": {
						"items": { "$ref": "#/components/schemas/QuestionAnswerConstruct" },
						"type": "array"
					},
					"createdAt": { "format": "date-time", "type": "string" },
					"question": { "type": "string" }
				},
				"type": "object"
			},
			"QuestionSubmission": {
				"properties": { "question": { "type": "string" } },
				"type": "object"
			},
			"SearchResult": {
				"properties": {
					"estimatedTotalHits": { "format": "int32", "type": "integer" },
					"facetDistribution": {},
					"facetStats": {
						"additionalProperties": {
							"$ref": "#/components/schemas/FacetRating"
						},
						"type": "object"
					},
					"hits": {
						"items": { "additionalProperties": {}, "type": "object" },
						"type": "array"
					},
					"limit": { "format": "int32", "type": "integer" },
					"offset": { "format": "int32", "type": "integer" },
					"processingTimeMs": { "format": "int32", "type": "integer" },
					"query": { "type": "string" }
				},
				"type": "object"
			},
			"SelectionSubmission": {
				"properties": {
					"selection": {
						"items": { "type": "string" },
						"type": "array",
						"uniqueItems": true
					}
				},
				"type": "object"
			},
			"SummaryConstruct": {
				"properties": {
					"createdAt": { "format": "date-time", "type": "string" },
					"id": { "format": "int64", "type": "integer" },
					"summary": { "type": "string" }
				},
				"type": "object"
			}
		}
	},
	"info": { "title": "OpenAPI definition", "version": "v0" },
	"openapi": "3.1.0",
	"paths": {
		"/api/repositories/{usercode}": {
			"get": {
				"description": "Auth is handled via the provided UUID",
				"operationId": "getGitRepository",
				"parameters": [
					{
						"in": "path",
						"name": "usercode",
						"required": true,
						"schema": { "format": "uuid", "type": "string" }
					}
				],
				"responses": {
					"200": {
						"content": {
							"application/json": {
								"schema": {
									"$ref": "#/components/schemas/GitRepoInformationConstruct"
								}
							}
						},
						"description": "get repository-content"
					},
					"403": {
						"content": { "text/plain": { "schema": { "type": "string" } } },
						"description": "Forbidden - Requested code does not exist"
					}
				},
				"summary": "Get the git repository information",
				"tags": ["git-repo-controller"]
			}
		},
		"/api/repositories/{usercode}/question": {
			"post": {
				"operationId": "createQuestion",
				"parameters": [
					{
						"in": "path",
						"name": "usercode",
						"required": true,
						"schema": { "format": "uuid", "type": "string" }
					}
				],
				"requestBody": {
					"content": {
						"text/plain": {
							"example": {
								"question": "Why are these developer raving about 42?"
							},
							"schema": { "$ref": "#/components/schemas/QuestionSubmission" }
						}
					},
					"description": "Question to create",
					"required": true
				},
				"responses": {
					"200": {
						"content": { "text/plain": { "schema": { "type": "string" } } },
						"description": "Items were included in the summary"
					},
					"403": {
						"content": { "*/*": { "schema": { "type": "string" } } },
						"description": "Forbidden - Requested code does not exist"
					}
				},
				"summary": "create a question to be answered asynchronously by the ai service",
				"tags": ["git-repo-controller"]
			}
		},
		"/api/repositories/{usercode}/search": {
			"get": {
				"operationId": "search",
				"parameters": [
					{
						"in": "path",
						"name": "usercode",
						"required": true,
						"schema": { "format": "uuid", "type": "string" }
					},
					{
						"in": "query",
						"name": "query",
						"required": true,
						"schema": { "minLength": 1, "type": "string" }
					}
				],
				"responses": {
					"200": {
						"content": {
							"application/json": {
								"schema": { "$ref": "#/components/schemas/SearchResult" }
							}
						},
						"description": "searched repository-content"
					},
					"403": {
						"content": { "text/plain": { "schema": { "type": "string" } } },
						"description": "Forbidden - Requested code does not exist"
					}
				},
				"summary": "allows searching the repository's content",
				"tags": ["git-repo-controller"]
			}
		},
		"/api/repositories/{usercode}/selection": {
			"post": {
				"operationId": "createCommitSelectionForSummary",
				"parameters": [
					{
						"in": "path",
						"name": "usercode",
						"required": true,
						"schema": { "format": "uuid", "type": "string" }
					}
				],
				"requestBody": {
					"content": {
						"application/json": {
							"schema": { "$ref": "#/components/schemas/SelectionSubmission" }
						}
					},
					"required": true
				},
				"responses": {
					"200": {
						"content": { "text/plain": { "schema": { "type": "string" } } },
						"description": "Items were included in the summary"
					},
					"400": {
						"content": { "text/plain": { "schema": { "type": "string" } } },
						"description": "Invalid input provided - please make sure that all selected content exists"
					},
					"403": {
						"content": { "text/plain": { "schema": { "type": "string" } } },
						"description": "Forbidden - Requested code does not exist"
					}
				},
				"summary": "tell the AI service which items should be included into the summary",
				"tags": ["git-repo-controller"]
			}
		},
		"/api/repositories/PAT": {
			"post": {
				"operationId": "createFromPAT",
				"requestBody": {
					"content": {
						"application/json": {
							"schema": { "$ref": "#/components/schemas/PATConstruct" }
						}
					},
					"required": true
				},
				"responses": {
					"200": {
						"content": {
							"application/json": {
								"schema": { "$ref": "#/components/schemas/LinkConstruct" }
							}
						},
						"description": "secure maintainer and developer links"
					},
					"403": {
						"content": {
							"*/*": {
								"schema": { "$ref": "#/components/schemas/LinkConstruct" }
							}
						},
						"description": "Forbidden - Requested code does not exist"
					}
				},
				"summary": "Provide the personal access token to retrieve the secure maintainer and developer links",
				"tags": ["git-repo-controller"]
			}
		},
		"/api/repositories/ping": {
			"get": {
				"operationId": "testping",
				"responses": {
					"200": {
						"content": { "*/*": { "schema": { "type": "string" } } },
						"description": "OK"
					}
				},
				"tags": ["git-repo-controller"]
			}
		},
<<<<<<< HEAD
		"/api/repositories/pingpost": {
			"post": {
				"operationId": "testpong",
				"requestBody": {
					"content": {
						"application/json": {
							"schema": { "$ref": "#/components/schemas/PATConstruct" }
						}
					},
					"required": true
				},
=======
		"/api/repositories/ping": {
			"get": {
				"tags": ["git-repo-controller"],
				"operationId": "testping",
>>>>>>> ec0ece35
				"responses": {
					"200": {
						"content": { "*/*": { "schema": { "type": "string" } } },
						"description": "OK"
					}
				},
				"tags": ["git-repo-controller"]
			}
		}
	},
<<<<<<< HEAD
	"servers": [
		{ "description": "Generated server url", "url": "http://localhost:8080" }
	]
=======
	"components": {
		"schemas": {
			"SelectionSubmission": {
				"type": "object",
				"properties": {
					"selection": {
						"type": "array",
						"items": { "type": "string" },
						"uniqueItems": true
					}
				}
			},
			"QuestionSubmission": {
				"type": "object",
				"properties": { "question": { "type": "string" } }
			},
			"PATConstruct": {
				"type": "object",
				"properties": {
					"repolink": { "type": "string" },
					"pat": { "type": "string" }
				}
			},
			"LinkConstruct": {
				"type": "object",
				"properties": {
					"developerview": { "type": "string" },
					"stakeholderview": { "type": "string" }
				}
			},
			"ContentConstruct": {
				"type": "object",
				"properties": {
					"id": { "type": "string" },
					"type": { "type": "string" },
					"user": { "type": "string" },
					"summary": { "type": "string" },
					"createdAt": { "type": "string", "format": "date-time" }
				}
			},
			"GitRepoInformationConstruct": {
				"type": "object",
				"properties": {
					"repoLink": { "type": "string" },
					"isMaintainer": { "type": "boolean" },
					"createdAt": { "type": "string", "format": "date-time" },
					"questions": {
						"type": "array",
						"items": { "$ref": "#/components/schemas/QuestionConstruct" }
					},
					"summaries": {
						"type": "array",
						"items": { "$ref": "#/components/schemas/SummaryConstruct" }
					},
					"contents": {
						"type": "array",
						"items": { "$ref": "#/components/schemas/ContentConstruct" }
					}
				}
			},
			"QuestionAnswerConstruct": {
				"type": "object",
				"properties": {
					"answer": { "type": "string" },
					"createdAt": { "type": "string", "format": "date-time" }
				}
			},
			"QuestionConstruct": {
				"type": "object",
				"properties": {
					"question": { "type": "string" },
					"createdAt": { "type": "string", "format": "date-time" },
					"answers": {
						"type": "array",
						"items": { "$ref": "#/components/schemas/QuestionAnswerConstruct" }
					}
				}
			},
			"SummaryConstruct": {
				"type": "object",
				"properties": {
					"id": { "type": "integer", "format": "int64" },
					"summary": { "type": "string" },
					"createdAt": { "type": "string", "format": "date-time" }
				}
			},
			"FacetRating": {
				"type": "object",
				"properties": {
					"min": { "type": "number", "format": "double" },
					"max": { "type": "number", "format": "double" }
				}
			}
		}
	}
>>>>>>> ec0ece35
}<|MERGE_RESOLUTION|>--- conflicted
+++ resolved
@@ -1,342 +1,183 @@
+
 {
-	"components": {
-		"schemas": {
-			"ContentConstruct": {
-				"properties": {
-					"createdAt": { "format": "date-time", "type": "string" },
-					"id": { "type": "string" },
-					"summary": { "type": "string" },
-					"type": { "type": "string" },
-					"user": { "type": "string" }
-				},
-				"type": "object"
-			},
-			"FacetRating": {
-				"properties": {
-					"max": { "format": "double", "type": "number" },
-					"min": { "format": "double", "type": "number" }
-				},
-				"type": "object"
-			},
-			"GitRepoInformationConstruct": {
-				"properties": {
-					"contents": {
-						"items": { "$ref": "#/components/schemas/ContentConstruct" },
-						"type": "array"
-					},
-					"createdAt": { "format": "date-time", "type": "string" },
-					"isMaintainer": { "type": "boolean" },
-					"questions": {
-						"items": { "$ref": "#/components/schemas/QuestionConstruct" },
-						"type": "array"
-					},
-					"repoLink": { "type": "string" },
-					"summaries": {
-						"items": { "$ref": "#/components/schemas/SummaryConstruct" },
-						"type": "array"
-					}
-				},
-				"type": "object"
-			},
-			"LinkConstruct": {
-				"properties": {
-					"developerview": { "type": "string" },
-					"stakeholderview": { "type": "string" }
-				},
-				"type": "object"
-			},
-			"PATConstruct": {
-				"properties": {
-					"pat": { "type": "string" },
-					"repolink": { "type": "string" }
-				},
-				"type": "object"
-			},
-			"QuestionAnswerConstruct": {
-				"properties": {
-					"answer": { "type": "string" },
-					"createdAt": { "format": "date-time", "type": "string" }
-				},
-				"type": "object"
-			},
-			"QuestionConstruct": {
-				"properties": {
-					"answers": {
-						"items": { "$ref": "#/components/schemas/QuestionAnswerConstruct" },
-						"type": "array"
-					},
-					"createdAt": { "format": "date-time", "type": "string" },
-					"question": { "type": "string" }
-				},
-				"type": "object"
-			},
-			"QuestionSubmission": {
-				"properties": { "question": { "type": "string" } },
-				"type": "object"
-			},
-			"SearchResult": {
-				"properties": {
-					"estimatedTotalHits": { "format": "int32", "type": "integer" },
-					"facetDistribution": {},
-					"facetStats": {
-						"additionalProperties": {
-							"$ref": "#/components/schemas/FacetRating"
-						},
-						"type": "object"
-					},
-					"hits": {
-						"items": { "additionalProperties": {}, "type": "object" },
-						"type": "array"
-					},
-					"limit": { "format": "int32", "type": "integer" },
-					"offset": { "format": "int32", "type": "integer" },
-					"processingTimeMs": { "format": "int32", "type": "integer" },
-					"query": { "type": "string" }
-				},
-				"type": "object"
-			},
-			"SelectionSubmission": {
-				"properties": {
-					"selection": {
-						"items": { "type": "string" },
-						"type": "array",
-						"uniqueItems": true
-					}
-				},
-				"type": "object"
-			},
-			"SummaryConstruct": {
-				"properties": {
-					"createdAt": { "format": "date-time", "type": "string" },
-					"id": { "format": "int64", "type": "integer" },
-					"summary": { "type": "string" }
-				},
-				"type": "object"
-			}
-		}
-	},
+	"openapi": "3.1.0",
 	"info": { "title": "OpenAPI definition", "version": "v0" },
-	"openapi": "3.1.0",
+	"servers": [
+		{ "url": "http://localhost:8080", "description": "Generated server url" }
+	],
 	"paths": {
+		"/api/repositories/{usercode}/selection": {
+			"post": {
+				"tags": ["git-repo-controller"],
+				"summary": "tell the AI service which items should be included into the summary",
+				"operationId": "createCommitSelectionForSummary",
+				"parameters": [
+					{
+						"name": "usercode",
+						"in": "path",
+						"required": true,
+						"schema": { "type": "string", "format": "uuid" }
+					}
+				],
+				"requestBody": {
+					"content": {
+						"application/json": {
+							"schema": { "$ref": "#/components/schemas/SelectionSubmission" }
+						}
+					},
+					"required": true
+				},
+				"responses": {
+					"200": {
+						"description": "Items were included in the summary",
+						"content": { "text/plain": { "schema": { "type": "string" } } }
+					},
+					"400": {
+						"description": "Invalid input provided - please make sure that all selected content exists",
+						"content": { "text/plain": { "schema": { "type": "string" } } }
+					},
+					"403": {
+						"description": "Forbidden - Requested code does not exist",
+						"content": { "text/plain": { "schema": { "type": "string" } } }
+					}
+				}
+			}
+		},
+		"/api/repositories/{usercode}/question": {
+			"post": {
+				"tags": ["git-repo-controller"],
+				"summary": "create a question to be answered asynchronously by the ai service",
+				"operationId": "createQuestion",
+				"parameters": [
+					{
+						"name": "usercode",
+						"in": "path",
+						"required": true,
+						"schema": { "type": "string", "format": "uuid" }
+					}
+				],
+				"requestBody": {
+					"description": "Question to create",
+					"content": {
+						"text/plain": {
+							"schema": { "$ref": "#/components/schemas/QuestionSubmission" },
+							"example": {
+								"question": "Why are these developer raving about 42?"
+							}
+						}
+					},
+					"required": true
+				},
+				"responses": {
+					"200": {
+						"description": "Items were included in the summary",
+						"content": { "text/plain": { "schema": { "type": "string" } } }
+					},
+					"403": {
+						"description": "Forbidden - Requested code does not exist",
+						"content": { "*/*": { "schema": { "type": "string" } } }
+					}
+				}
+			}
+		},
+		"/api/repositories/pingpost": {
+			"post": {
+				"tags": ["git-repo-controller"],
+				"operationId": "testpong",
+				"requestBody": {
+					"content": {
+						"application/json": {
+							"schema": { "$ref": "#/components/schemas/PATConstruct" }
+						}
+					},
+					"required": true
+				},
+				"responses": {
+					"200": {
+						"description": "OK",
+						"content": { "*/*": { "schema": { "type": "string" } } }
+					}
+				}
+			}
+		},
+		"/api/repositories/PAT": {
+			"post": {
+				"tags": ["git-repo-controller"],
+				"summary": "Provide the personal access token to retrieve the secure maintainer and developer links",
+				"operationId": "createFromPAT",
+				"requestBody": {
+					"content": {
+						"application/json": {
+							"schema": { "$ref": "#/components/schemas/PATConstruct" }
+						}
+					},
+					"required": true
+				},
+				"responses": {
+					"200": {
+						"description": "secure maintainer and developer links",
+						"content": {
+							"application/json": {
+								"schema": { "$ref": "#/components/schemas/LinkConstruct" }
+							}
+						}
+					},
+					"403": {
+						"description": "Forbidden - Requested code does not exist",
+						"content": {
+							"*/*": {
+								"schema": { "$ref": "#/components/schemas/LinkConstruct" }
+							}
+						}
+					}
+				}
+			}
+		},
 		"/api/repositories/{usercode}": {
 			"get": {
+				"tags": ["git-repo-controller"],
+				"summary": "Get the git repository information",
 				"description": "Auth is handled via the provided UUID",
 				"operationId": "getGitRepository",
 				"parameters": [
 					{
+						"name": "usercode",
 						"in": "path",
-						"name": "usercode",
 						"required": true,
-						"schema": { "format": "uuid", "type": "string" }
+						"schema": { "type": "string", "format": "uuid" }
 					}
 				],
 				"responses": {
 					"200": {
+						"description": "get repository-content",
 						"content": {
 							"application/json": {
 								"schema": {
 									"$ref": "#/components/schemas/GitRepoInformationConstruct"
 								}
 							}
-						},
-						"description": "get repository-content"
-					},
-					"403": {
-						"content": { "text/plain": { "schema": { "type": "string" } } },
-						"description": "Forbidden - Requested code does not exist"
-					}
-				},
-				"summary": "Get the git repository information",
-				"tags": ["git-repo-controller"]
-			}
-		},
-		"/api/repositories/{usercode}/question": {
-			"post": {
-				"operationId": "createQuestion",
-				"parameters": [
-					{
-						"in": "path",
-						"name": "usercode",
-						"required": true,
-						"schema": { "format": "uuid", "type": "string" }
-					}
-				],
-				"requestBody": {
-					"content": {
-						"text/plain": {
-							"example": {
-								"question": "Why are these developer raving about 42?"
-							},
-							"schema": { "$ref": "#/components/schemas/QuestionSubmission" }
-						}
-					},
-					"description": "Question to create",
-					"required": true
-				},
-				"responses": {
-					"200": {
-						"content": { "text/plain": { "schema": { "type": "string" } } },
-						"description": "Items were included in the summary"
-					},
-					"403": {
-						"content": { "*/*": { "schema": { "type": "string" } } },
-						"description": "Forbidden - Requested code does not exist"
-					}
-				},
-				"summary": "create a question to be answered asynchronously by the ai service",
-				"tags": ["git-repo-controller"]
-			}
-		},
-		"/api/repositories/{usercode}/search": {
-			"get": {
-				"operationId": "search",
-				"parameters": [
-					{
-						"in": "path",
-						"name": "usercode",
-						"required": true,
-						"schema": { "format": "uuid", "type": "string" }
-					},
-					{
-						"in": "query",
-						"name": "query",
-						"required": true,
-						"schema": { "minLength": 1, "type": "string" }
-					}
-				],
-				"responses": {
-					"200": {
-						"content": {
-							"application/json": {
-								"schema": { "$ref": "#/components/schemas/SearchResult" }
-							}
-						},
-						"description": "searched repository-content"
-					},
-					"403": {
-						"content": { "text/plain": { "schema": { "type": "string" } } },
-						"description": "Forbidden - Requested code does not exist"
-					}
-				},
-				"summary": "allows searching the repository's content",
-				"tags": ["git-repo-controller"]
-			}
-		},
-		"/api/repositories/{usercode}/selection": {
-			"post": {
-				"operationId": "createCommitSelectionForSummary",
-				"parameters": [
-					{
-						"in": "path",
-						"name": "usercode",
-						"required": true,
-						"schema": { "format": "uuid", "type": "string" }
-					}
-				],
-				"requestBody": {
-					"content": {
-						"application/json": {
-							"schema": { "$ref": "#/components/schemas/SelectionSubmission" }
-						}
-					},
-					"required": true
-				},
-				"responses": {
-					"200": {
-						"content": { "text/plain": { "schema": { "type": "string" } } },
-						"description": "Items were included in the summary"
-					},
-					"400": {
-						"content": { "text/plain": { "schema": { "type": "string" } } },
-						"description": "Invalid input provided - please make sure that all selected content exists"
-					},
-					"403": {
-						"content": { "text/plain": { "schema": { "type": "string" } } },
-						"description": "Forbidden - Requested code does not exist"
-					}
-				},
-				"summary": "tell the AI service which items should be included into the summary",
-				"tags": ["git-repo-controller"]
-			}
-		},
-		"/api/repositories/PAT": {
-			"post": {
-				"operationId": "createFromPAT",
-				"requestBody": {
-					"content": {
-						"application/json": {
-							"schema": { "$ref": "#/components/schemas/PATConstruct" }
-						}
-					},
-					"required": true
-				},
-				"responses": {
-					"200": {
-						"content": {
-							"application/json": {
-								"schema": { "$ref": "#/components/schemas/LinkConstruct" }
-							}
-						},
-						"description": "secure maintainer and developer links"
-					},
-					"403": {
-						"content": {
-							"*/*": {
-								"schema": { "$ref": "#/components/schemas/LinkConstruct" }
-							}
-						},
-						"description": "Forbidden - Requested code does not exist"
-					}
-				},
-				"summary": "Provide the personal access token to retrieve the secure maintainer and developer links",
-				"tags": ["git-repo-controller"]
+						}
+					},
+					"403": {
+						"description": "Forbidden - Requested code does not exist",
+						"content": { "text/plain": { "schema": { "type": "string" } } }
+					}
+				}
 			}
 		},
 		"/api/repositories/ping": {
 			"get": {
+				"tags": ["git-repo-controller"],
 				"operationId": "testping",
 				"responses": {
 					"200": {
-						"content": { "*/*": { "schema": { "type": "string" } } },
-						"description": "OK"
-					}
-				},
-				"tags": ["git-repo-controller"]
-			}
-		},
-<<<<<<< HEAD
-		"/api/repositories/pingpost": {
-			"post": {
-				"operationId": "testpong",
-				"requestBody": {
-					"content": {
-						"application/json": {
-							"schema": { "$ref": "#/components/schemas/PATConstruct" }
-						}
-					},
-					"required": true
-				},
-=======
-		"/api/repositories/ping": {
-			"get": {
-				"tags": ["git-repo-controller"],
-				"operationId": "testping",
->>>>>>> ec0ece35
-				"responses": {
-					"200": {
-						"content": { "*/*": { "schema": { "type": "string" } } },
-						"description": "OK"
-					}
-				},
-				"tags": ["git-repo-controller"]
+						"description": "OK",
+						"content": { "*/*": { "schema": { "type": "string" } } }
+					}
+				}
 			}
 		}
 	},
-<<<<<<< HEAD
-	"servers": [
-		{ "description": "Generated server url", "url": "http://localhost:8080" }
-	]
-=======
 	"components": {
 		"schemas": {
 			"SelectionSubmission": {
@@ -432,5 +273,4 @@
 			}
 		}
 	}
->>>>>>> ec0ece35
 }