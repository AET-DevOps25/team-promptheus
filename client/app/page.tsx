--- conflicted
+++ resolved
@@ -127,110 +127,6 @@
             repositories, automated progress summaries, and semantic search that actually works.
           </p>
 
-<<<<<<< HEAD
-          {/* Features */}
-          <div className="mt-12 grid grid-cols-1 gap-6 sm:grid-cols-3">
-            <div className="flex flex-col items-center p-6">
-              <div className="flex h-12 w-12 items-center justify-center rounded-full bg-blue-100 mb-4">
-                <BarChart3 className="h-6 w-6 text-blue-600" />
-              </div>
-              <h3 className="font-semibold text-slate-900">Auto Summaries</h3>
-              <p className="text-sm text-slate-600 mt-2">
-                AI-generated progress reports without the Friday writeups
-              </p>
-            </div>
-            <div className="flex flex-col items-center p-6">
-              <div className="flex h-12 w-12 items-center justify-center rounded-full bg-green-100 mb-4">
-                <Search className="h-6 w-6 text-green-600" />
-              </div>
-              <h3 className="font-semibold text-slate-900">Semantic Search</h3>
-              <p className="text-sm text-slate-600 mt-2">
-                Find code and issues by meaning, not just keywords
-              </p>
-            </div>
-            <div className="flex flex-col items-center p-6">
-              <div className="flex h-12 w-12 items-center justify-center rounded-full bg-purple-100 mb-4">
-                <Zap className="h-6 w-6 text-purple-600" />
-              </div>
-              <h3 className="font-semibold text-slate-900">Instant Q&A</h3>
-              <p className="text-sm text-slate-600 mt-2">
-                Ask questions about your codebase and get immediate answers
-              </p>
-            </div>
-          </div>
-
-          {/* Setup Form */}
-          <div className="mt-16 flex justify-center">
-            <Card className="w-full max-w-md">
-              <CardHeader>
-                <CardTitle className="flex items-center gap-2">
-                  <Github className="h-5 w-5" />
-                  Get Started
-                </CardTitle>
-                <CardDescription>Enter your GitHub Personal Access Token to begin</CardDescription>
-              </CardHeader>
-              <CardContent>
-                <form className="space-y-4" onSubmit={handleSubmit}>
-                  <div className="space-y-2">
-                    <Label htmlFor="pat">GitHub Personal Access Token</Label>
-                    <Input
-                      disabled={isLoading}
-                      id="pat"
-                      onChange={(e) => setPat(e.target.value)}
-                      placeholder="ghp_xxxxxxxxxxxxxxxxxxxx"
-                      type="password"
-                      value={pat}
-                    />
-                    <p className="text-xs text-slate-500">
-                      Need a token?{" "}
-                      <a
-                        className="text-blue-600 hover:underline"
-                        href="https://github.com/settings/tokens"
-                        rel="noopener noreferrer"
-                        target="_blank"
-                      >
-                        Create one here
-                      </a>
-                    </p>
-                  </div>
-                  <div className="space-y-2">
-                    <Label htmlFor="repoLink">GitHub Repository Link</Label>
-                    <Input
-                      disabled={isLoading}
-                      id="repoLink"
-                      onChange={(e) => setRepoLink(e.target.value)}
-                      placeholder="https://github.com/organization/repository"
-                      type="text"
-                      value={repoLink}
-                    />
-                  </div>
-
-                  {(error || isError || mutationError) && (
-                    <Alert variant="destructive">
-                      <AlertDescription>
-                        {error ||
-                          (mutationError &&
-                            (typeof mutationError === "string"
-                              ? mutationError
-                              : mutationError.message))}
-                      </AlertDescription>
-                    </Alert>
-                  )}
-
-                  <Button className="w-full" disabled={isLoading} type="submit">
-                    {isLoading ? (
-                      <>
-                        <Loader2 className="mr-2 h-4 w-4 animate-spin" />
-                        Setting up...
-                      </>
-                    ) : (
-                      "Continue"
-                    )}
-                  </Button>
-                </form>
-              </CardContent>
-            </Card>
-=======
           {/* Setup Form */}
           <div className="mt-16 flex justify-center">
             <Card className="w-full max-w-md">
@@ -333,7 +229,6 @@
                 Ask questions about your codebase and get immediate answers
               </p>
             </div>
->>>>>>> 07386ac4
           </div>
         </div>
       </main>
