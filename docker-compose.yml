services:
  meilisearch:
    image: getmeili/meilisearch
    restart: unless-stopped
    ports:
      - 7700:7700
    environment:
      MEILI_MASTER_KEY: ${MEILI_MASTER_KEY:-CHANGE_ME_CHANGE_ME}
      MEILI_ENV: development
    volumes:
      - meilisearch-data:/data
    healthcheck:
      test: curl --silent http://localhost:7700/health
      retries: 5
      interval: 10s
      start_period: 1s
      start_interval: 100ms
  db:
    image: postgres:17
    restart: unless-stopped
    environment:
      TZ: Europe/Berlin
      PGDATA: /var/lib/postgresql/data/pgdata
      POSTGRES_PASSWORD: ${POSTGRES_PASSWORD:-CHANGE_ME}
      POSTGRES_USER: ${POSTGRES_USER:-postgres}
      POSTGRES_DB: ${POSTGRES_DB:-postgres}
    command:
      - -c
      - synchronous_commit=off
    ports:
      - 5432:5432
    volumes:
      - postgres-data:/var/lib/postgresql/data
    healthcheck:
      test: [ "CMD", "pg_isready", "-U", "${POSTGRES_USER:-postgres}" ]
      retries: 5
      interval: 10s
      start_period: 1s
      start_interval: 100ms
  server:
    image: ghcr.io/aet-devops25/promptheus-server:latest
    environment:
      spring.datasource.url: jdbc:postgresql://db:5432/${POSTGRES_DB:-postgres}
      spring.datasource.username: ${POSTGRES_USER:-postgres}
      spring.datasource.password: ${POSTGRES_PASSWORD:-CHANGE_ME}
      app.meiliMasterKey: ${MEILI_MASTER_KEY:-CHANGE_ME_CHANGE_ME}
      app.meiliHost: http://meilisearch:7700
      management.otlp.tracing.endpoint: http://monitoring:4318/v1/traces
      management.otlp.metrics.export.url: http://monitoring:4318/v1/metrics
      management.otlp.logging.endpoint: http://monitoring:4318/v1/logs
    build:
      context: server
    restart: unless-stopped
    ports:
      - ${SERVER_PORT:-8080}:8080
    depends_on:
      db:
        condition: service_healthy
      meilisearch:
        condition: service_healthy
      genai:
        condition: service_started
    develop:
      watch:
        - action: rebuild
          path: ./server/build.gradle
        - action: rebuild
          path: ./server/settings.gradle
        - action: rebuild
          path: ./server/src
    healthcheck:
      test: ["CMD", "curl", "-f", "http://localhost:${SERVER_PORT:-8080}/actuator/health"]
      interval: 10s
      timeout: 3s
      retries: 5
      start_period: 1s
      start_interval: 100ms
  genai:
    image: ghcr.io/aet-devops25/promptheus-genai:latest
    build:
      context: ./genai
    ports:
      - "${GENAI_PORT:-3003}:${GENAI_PORT:-3003}"
    environment:
      - GENAI_PORT=${GENAI_PORT:-3003}
      - MEILISEARCH_URL=http://meilisearch:7700
      - MEILI_MASTER_KEY=${MEILI_MASTER_KEY:-CHANGE_ME_CHANGE_ME}
    env_file:
      - ./genai/.env
    command: sh -c "python scripts/setup_meilisearch.py && uvicorn app:app --host 0.0.0.0 --port ${GENAI_PORT:-3003} --reload"
    develop:
      watch:
        - action: rebuild
          path: ./genai/requirements.txt
        - action: sync
          path: ./genai
          target: /app
          ignore:
            - __pycache__
            - "*.pyc"
            - .pytest_cache
    restart: unless-stopped
    healthcheck:
      test: ["CMD", "curl", "-f", "http://localhost:${GENAI_PORT:-3003}/health"]
      interval: 10s
      timeout: 3s
      retries: 5
      start_period: 1s
      start_interval: 100ms
    depends_on:
      db:
        condition: service_healthy
      meilisearch:
        condition: service_healthy

  frontend:
    image: ghcr.io/aet-devops25/promptheus-frontend:latest
    build:
      context: ./client
      dockerfile: ./Dockerfile
    ports:
      - 8080:${FRONTEND_PORT:-8080}
    restart: unless-stopped
    healthcheck:
      test: ["CMD", "node", "-e", "-e 'fetch(`http://localhost:${FRONTEND_PORT:-8080}/`).then(x=>x.status==200?process.exit(0):process.exit(1)).catch(()=>process.exit(1))'"]
      interval: 10s
      timeout: 3s
      retries: 5
      start_period: 1s
      start_interval: 100ms
<<<<<<< HEAD

=======
    develop:
      watch:
        - action: rebuild
          path: ./frontend/package.json
        - action: rebuild
          path: ./frontend/package-lock.json
        - action: rebuild
          path: ./frontend/next.config.ts
        - action: rebuild
          path: ./frontend/next-env.d.ts
        - action: rebuild
          path: ./frontend/tsconfig.json
        - action: rebuild
          path: ./frontend/postcss.config.mjs
        - action: rebuild
          path: ./frontend/src/app
        - action: rebuild
          path: ./frontend/public
>>>>>>> 46a283e0
  monitoring:
    image: grafana/otel-lgtm:latest
    ports:
      - 3001:3000
      - 4317:4317
      - 4318:4318
    volumes:
      - grafana-data:/data/grafana
      - prometheus-data:/data/prometheus
      - loki-data:/data/loki
    environment:
      GF_PATHS_DATA: /data/grafana
volumes:
  prometheus-data:
  grafana-data:
  loki-data:
  postgres-data:
  meilisearch-data:<|MERGE_RESOLUTION|>--- conflicted
+++ resolved
@@ -119,37 +119,33 @@
       context: ./client
       dockerfile: ./Dockerfile
     ports:
-      - 8080:${FRONTEND_PORT:-8080}
+      - 3000:${FRONTEND_PORT:-3000}
     restart: unless-stopped
     healthcheck:
-      test: ["CMD", "node", "-e", "-e 'fetch(`http://localhost:${FRONTEND_PORT:-8080}/`).then(x=>x.status==200?process.exit(0):process.exit(1)).catch(()=>process.exit(1))'"]
+      test: ["CMD", "node", "-e", "-e 'fetch(`http://localhost:${FRONTEND_PORT:-3000}/`).then(x=>x.status==200?process.exit(0):process.exit(1)).catch(()=>process.exit(1))'"]
       interval: 10s
       timeout: 3s
       retries: 5
       start_period: 1s
       start_interval: 100ms
-<<<<<<< HEAD
-
-=======
     develop:
       watch:
         - action: rebuild
-          path: ./frontend/package.json
+          path: ./client/pulse-front/package.json
         - action: rebuild
-          path: ./frontend/package-lock.json
+          path: ./client/pulse-front/package-lock.json
         - action: rebuild
-          path: ./frontend/next.config.ts
+          path: ./client/pulse-front/vite.config.ts
         - action: rebuild
-          path: ./frontend/next-env.d.ts
+          path: ./client/pulse-front/tsconfig.json
         - action: rebuild
-          path: ./frontend/tsconfig.json
+          path: ./client/pulse-front/components.json
         - action: rebuild
-          path: ./frontend/postcss.config.mjs
+          path: ./client/pulse-front/vite.config.ts
         - action: rebuild
-          path: ./frontend/src/app
+          path: ./client/pulse-front/src
         - action: rebuild
-          path: ./frontend/public
->>>>>>> 46a283e0
+          path: ./client/pulse-front/public
   monitoring:
     image: grafana/otel-lgtm:latest
     ports:
