--- conflicted
+++ resolved
@@ -36,9 +36,6 @@
 
     @Query("SELECT c FROM Contribution c WHERE c.isSelected = true")
     List<Contribution> findSelectedContributions();
-<<<<<<< HEAD
-}
-=======
 
     // New filtering methods with pagination support
     Page<Contribution> findByUsername(String username, Pageable pageable);
@@ -56,5 +53,4 @@
             @Param("startDate") Instant startDate,
             @Param("endDate") Instant endDate,
             Pageable pageable);
-} 
->>>>>>> dac9a645
+}