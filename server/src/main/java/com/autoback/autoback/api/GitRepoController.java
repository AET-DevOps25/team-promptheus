--- conflicted
+++ resolved
@@ -46,10 +46,6 @@
         return ResponseEntity.ok(lc);
     }
 
-<<<<<<< HEAD
-=======
-
->>>>>>> 0eced7f5
     @Operation(summary = "Get the git repository information", description = "Auth is handled via the provided UUID")
     @ApiResponses(value = {
             @ApiResponse(responseCode = "200", description = "get repository-content",
