services:
  meilisearch:
    image: getmeili/meilisearch
    restart: unless-stopped
    ports:
      - ${MEILISEARCH_PORT:-7700}:7700
    environment:
      MEILI_MASTER_KEY: ${MEILI_MASTER_KEY:-CHANGE_ME_CHANGE_ME}
      MEILI_ENV: development
    volumes:
      - meilisearch-data:/data
    healthcheck:
      test: curl --silent http://localhost:7700/health
      retries: 5
      interval: 10s
      start_period: 1s
      start_interval: 100ms
  meilisearch-setup:
    image: ghcr.io/aet-devops25/promptheus-ms-init:main
    environment:
      - MEILISEARCH_URL=http://meilisearch:7700
      - MEILI_MASTER_KEY=${MEILI_MASTER_KEY:-CHANGE_ME_CHANGE_ME}
      - OLLAMA_BASE_URL=https://gpu.aet.cit.tum.de/ollama
      - OLLAMA_EMBEDDING_MODEL=tinyllama:latest
    env_file:
      - ".env"
    depends_on:
      meilisearch:
        condition: service_healthy
    restart: on-failure:10  # Run once and exit, retry 10 times on failour
  search:
    image: ghcr.io/aet-devops25/promptheus-search:main
    environment:
      spring.datasource.url: jdbc:postgresql://db:5432/${POSTGRES_DB:-postgres}
      spring.datasource.username: ${POSTGRES_USER:-postgres}
      spring.datasource.password: ${POSTGRES_PASSWORD:-CHANGE_ME}
      app.meiliMasterKey: ${MEILI_MASTER_KEY:-CHANGE_ME_CHANGE_ME}
      app.meiliHost: http://meilisearch:${MEILISEARCH_PORT:-7700}
      management.otlp.tracing.endpoint: http://monitoring:4318/v1/traces
      management.otlp.metrics.export.url: http://monitoring:4318/v1/metrics
      management.otlp.logging.endpoint: http://monitoring:4318/v1/logs
    build:
      context: search
    restart: unless-stopped
    ports:
      - ${SEARCH_PORT:-8070}:8070
    depends_on:
      meilisearch:
        condition: service_healthy
      meilisearch-setup:
        condition: service_completed_successfully
    develop:
      watch:
        - action: rebuild
          path: ./search/build.gradle
        - action: rebuild
          path: ./search/settings.gradle
        - action: rebuild
          path: ./search/src
    healthcheck:
      test: ["CMD", "curl", "-f", "http://localhost:${SEARCH_PORT:-8070}/actuator/health"]
      interval: 10s
      timeout: 3s
      retries: 5
      start_period: 1s
      start_interval: 100ms
  db:
    image: postgres:17
    restart: unless-stopped
    environment:
      TZ: Europe/Berlin
      PGDATA: /var/lib/postgresql/data/pgdata
      POSTGRES_PASSWORD: ${POSTGRES_PASSWORD:-CHANGE_ME}
      POSTGRES_USER: ${POSTGRES_USER:-postgres}
      POSTGRES_DB: ${POSTGRES_DB:-postgres}
    command:
      - -c
      - synchronous_commit=off
      - -c
      - log_statement=all
    ports:
      - 5432:5432
    volumes:
      - postgres-data:/var/lib/postgresql/data
    healthcheck:
      test: [ "CMD", "pg_isready", "-U", "${POSTGRES_USER:-postgres}" ]
      retries: 5
      interval: 10s
      start_period: 1s
      start_interval: 100ms
  server:
    image: ghcr.io/aet-devops25/promptheus-server:main
    environment:
      spring.datasource.url: jdbc:postgresql://db:5432/${POSTGRES_DB:-postgres}
      spring.datasource.username: ${POSTGRES_USER:-postgres}
      spring.datasource.password: ${POSTGRES_PASSWORD:-CHANGE_ME}
      app.meiliMasterKey: ${MEILI_MASTER_KEY:-CHANGE_ME_CHANGE_ME}
      app.meiliHost: http://meilisearch:7700
      management.otlp.tracing.endpoint: http://monitoring:4318/v1/traces
      management.otlp.metrics.export.url: http://monitoring:4318/v1/metrics
      management.otlp.logging.endpoint: http://monitoring:4318/v1/logs
    build:
      context: server
    restart: unless-stopped
    ports:
      - ${SERVER_PORT:-8080}:8080
    depends_on:
      db:
        condition: service_healthy
      genai:
        condition: service_started
    develop:
      watch:
        - action: rebuild
          path: ./server/build.gradle
        - action: rebuild
          path: ./server/settings.gradle
        - action: rebuild
          path: ./server/src
    healthcheck:
      test: ["CMD", "curl", "-f", "http://localhost:${SERVER_PORT:-8080}/actuator/health"]
      interval: 10s
      timeout: 3s
      retries: 5
      start_period: 1s
      start_interval: 100ms
  genai:
    image: ghcr.io/aet-devops25/promptheus-genai:main
    build:
      context: ./genai
    ports:
      - "${GENAI_PORT:-3003}:${GENAI_PORT:-3003}"
    environment:
      - GENAI_PORT=${GENAI_PORT:-3003}
      - MEILISEARCH_URL=http://meilisearch:7700
      - MEILI_MASTER_KEY=${MEILI_MASTER_KEY:-CHANGE_ME_CHANGE_ME}
      - OLLAMA_API_KEY=${OLLAMA_API_KEY:-}
      - LANGCHAIN_MODEL_NAME=llama3.3:latest
      - OLLAMA_BASE_URL=https://gpu.aet.cit.tum.de/ollama
      - OLLAMA_EMBEDDING_MODEL=tinyllama:latest
      - OTEL_EXPORTER_OTLP_ENDPOINT="http://monitoring:4317"
      - OTEL_EXPORTER_OTLP_TRACES_ENDPOINT="http://monitoring:4317/v1/traces"
      - OTEL_EXPORTER_OTLP_METRICS_ENDPOINT="http://monitoring:4317/v1/metrics"
      - OTEL_EXPORTER_OTLP_LOGGING_ENDPOINT="http://monitoring:4317/v1/logs"
      - OTEL_SERVICE_NAME="genai"
      - OTEL_EXPORTER_OTLP_TIMEOUT=5 # in seconds
      - OTEL_TRACES_SAMPLER="always_on"
      - OTEL_METRICS_EXPORTER=otlp
      - OTEL_TRACES_EXPORTER=otlp
      - OTEL_LOGS_EXPORTER=otlp
      - OTEL_METRICS_EXEMPLAR_FILTER=always_on
      - OTEL_LOG_LEVEL="debug"
    command: uvicorn app:app --host 0.0.0.0 --port ${GENAI_PORT:-3003} --reload
    develop:
      watch:
        - action: rebuild
          path: ./genai/requirements.txt
        - action: sync
          path: ./genai
          target: /app
          ignore:
            - __pycache__
            - "*.pyc"
            - .pytest_cache
    restart: unless-stopped
    healthcheck:
      test: ["CMD", "curl", "-f", "http://localhost:${GENAI_PORT:-3003}/health"]
      interval: 10s
      timeout: 3s
      retries: 5
      start_period: 1s
      start_interval: 100ms
    depends_on:
      db:
        condition: service_healthy
      meilisearch:
        condition: service_healthy
      meilisearch-setup:
        condition: service_completed_successfully
  contribution:
    image: ghcr.io/aet-devops25/promptheus-contribution:main
    build:
      context: ./contribution
    ports:
      - 8082:8082
    restart: unless-stopped
    environment:
      spring.datasource.url: jdbc:postgresql://db:5432/${POSTGRES_DB:-postgres}
      spring.datasource.username: ${POSTGRES_USER:-postgres}
      spring.datasource.password: ${POSTGRES_PASSWORD:-CHANGE_ME}
      app.meiliMasterKey: ${MEILI_MASTER_KEY:-CHANGE_ME_CHANGE_ME}
      app.meiliHost: http://meilisearch:7700
      # Updated to use containerized Ollama
      app.ollamaBaseUrl: https://gpu.aet.cit.tum.de/
      app.ollamaModel: tinyllama:latest
      app.ollamaApiKey: ${OLLAMA_API_KEY:-not-required-for-local}
      management.otlp.tracing.endpoint: http://monitoring:4318/v1/traces
      management.otlp.metrics.export.url: http://monitoring:4318/v1/metrics
      management.otlp.logging.endpoint: http://monitoring:4318/v1/logs
    healthcheck:
      test: ["CMD", "curl", "-f", "http://localhost:8082/actuator/health"]
      interval: 10s
      timeout: 3s
      retries: 5
      start_period: 1s
      start_interval: 100ms
    depends_on:
      db:
        condition: service_healthy
      meilisearch:
        condition: service_healthy
      meilisearch-setup:
        condition: service_completed_successfully
  client:
    image: ghcr.io/aet-devops25/promptheus-client:main
    build:
<<<<<<< HEAD
      context: client
=======
      context: ./client
      dockerfile: ./Dockerfile
>>>>>>> 5f8af8d7
    ports:
      - 8081:${CLIENT_PORT:-8081}
    restart: unless-stopped
    healthcheck:
      test: ["CMD", "node", "-e", "-e 'fetch(`http://localhost:${CLIENT_PORT:-8081}/`).then(x=>x.status==200?process.exit(0):process.exit(1)).catch(()=>process.exit(1))'"]
      interval: 10s
      timeout: 3s
      retries: 5
      start_period: 1s
      start_interval: 100ms
    develop:
      watch:
        - action: rebuild
          path: ./client/package.json
        - action: rebuild
          path: ./client/package-lock.json
        - action: rebuild
          path: ./client/vite.config.ts
        - action: rebuild
          path: ./client/tsconfig.json
        - action: rebuild
          path: ./client/components.json
        - action: rebuild
          path: ./client/vite.config.ts
        - action: rebuild
          path: ./client/src
        - action: rebuild
          path: ./client/public
  monitoring:
    image: grafana/otel-lgtm:latest
    ports:
      - 3000:3000
      - 4317:4317
      - 4318:4318
    volumes:
      - grafana-data:/data/grafana
      - prometheus-data:/data/prometheus

volumes:
  meilisearch-data:
  postgres-data:
  grafana-data:
  prometheus-data:<|MERGE_RESOLUTION|>--- conflicted
+++ resolved
@@ -214,12 +214,8 @@
   client:
     image: ghcr.io/aet-devops25/promptheus-client:main
     build:
-<<<<<<< HEAD
-      context: client
-=======
       context: ./client
       dockerfile: ./Dockerfile
->>>>>>> 5f8af8d7
     ports:
       - 8081:${CLIENT_PORT:-8081}
     restart: unless-stopped
