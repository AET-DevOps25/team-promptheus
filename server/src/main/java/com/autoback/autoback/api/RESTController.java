--- conflicted
+++ resolved
@@ -3,56 +3,34 @@
 import com.autoback.autoback.CommunicationObjects.LinkConstruct;
 import com.autoback.autoback.CommunicationObjects.PATConstruct;
 import com.autoback.autoback.CommunicationObjects.SearchConstruct;
-<<<<<<< HEAD
-import com.autoback.autoback.CommunicationObjects.UserCodeConstruct;
-import com.autoback.autoback.CommunicationObjects.UserConstruct;
 import io.micrometer.core.instrument.Counter;
 import io.micrometer.core.instrument.MeterRegistry;
-=======
 import com.autoback.autoback.CommunicationObjects.GitRepoInformationConstruct;
->>>>>>> a35691e4
 import org.springframework.beans.factory.annotation.Autowired;
 import org.springframework.http.HttpStatus;
 import org.springframework.http.ResponseEntity;
 import org.springframework.web.bind.annotation.*;
 import com.meilisearch.sdk.model.SearchResult;
 
-<<<<<<< HEAD
 import java.util.Optional;
-=======
 import java.util.*;
->>>>>>> a35691e4
 
 @RestController
 @RequestMapping("/api/repositories")
 public class RESTController {
-<<<<<<< HEAD
-    private final ServiceRest serviceRest;
-    private final Counter patRegistrationCnt;
-
+  private final GitRepoService gitRepoService;
+  private final Counter patRegistrationCnt;
+  
     @Autowired
-    public RESTController(ServiceRest sr, MeterRegistry registry) {
-        serviceRest = sr;
+    public RESTController(GitRepoService gitRepoService, MeterRegistry registry) {
+        this.gitRepoService = gitRepoService;
         patRegistrationCnt = Counter.builder("pat_registration_total").description("Total number of personal access tokens registered").register(registry);
-    }
-
-    @PostMapping("/providePAT")
-    public ResponseEntity<LinkConstruct> registerPAT(@RequestBody PATConstruct patrequest) {
-
-        Optional<LinkConstruct> lc = serviceRest.getLinkConstruct(patrequest);
-=======
-    private final GitRepoService gitRepoService;
-
-    @Autowired
-    public RESTController(GitRepoService gitRepoService){
-        this.gitRepoService = gitRepoService;
     }
 
     @PostMapping("/PAT")
     public ResponseEntity<LinkConstruct> createFromPAT(@RequestBody PATConstruct patRequest){
         // registers a new repository with a PAT
         Optional<LinkConstruct> lc = gitRepoService.createAccessLinks(patRequest);
->>>>>>> a35691e4
         if (lc.isPresent()) {
             patRegistrationCnt.increment();
             return ResponseEntity.status(HttpStatus.OK).body(lc.get());
@@ -61,20 +39,6 @@
         }
     }
 
-<<<<<<< HEAD
-    @PostMapping("/uuidmappingtodata")
-    public ResponseEntity<UserConstruct> uuidMappingToPersoData(@RequestBody UserCodeConstruct userCodeConstruct) {
-        // responds with the repo and role the uuid is referring to
-        // it does so by decomposing the uuidcode into:
-        // uuidcode <-> patternpadding(repouuid,role)
-        //
-        // patternpadding = repouuid + role
-        // we test serverside whether the repo is in the db
-
-        Optional<UserConstruct> usercontent = serviceRest.getUserConstruct(userCodeConstruct);
-        if (usercontent.isPresent()) {
-            return ResponseEntity.status(HttpStatus.OK).body(usercontent.get());
-=======
     @GetMapping("/{usercode}")
     /// responds with the repo and role the uuid is referring to
     public ResponseEntity<GitRepoInformationConstruct> getGitRepository(@PathVariable UUID usercode){
@@ -82,7 +46,6 @@
         Optional<GitRepoInformationConstruct> gitRepository = gitRepoService.getRepositoryByAccessID(usercode);
         if (gitRepository.isPresent()) {
             return ResponseEntity.status(HttpStatus.OK).body(gitRepository.get());
->>>>>>> a35691e4
         } else {
             return ResponseEntity.status(HttpStatus.NOT_FOUND).build();
         }
