export function Footer() {
  return (
<<<<<<< HEAD
    <footer className="border-t bg-white/80 backdrop-blur-sm mt-24">
=======
    <footer className="border-t bg-white/80 backdrop-blur-sm">
>>>>>>> 07386ac4
      <div className="container mx-auto px-4 py-8">
        <div className="text-center text-sm text-slate-500">
          <p>© 2024 Prompteus. Making GitHub management effortless with AI.</p>
        </div>
      </div>
    </footer>
  );
}<|MERGE_RESOLUTION|>--- conflicted
+++ resolved
@@ -1,10 +1,6 @@
 export function Footer() {
   return (
-<<<<<<< HEAD
-    <footer className="border-t bg-white/80 backdrop-blur-sm mt-24">
-=======
     <footer className="border-t bg-white/80 backdrop-blur-sm">
->>>>>>> 07386ac4
       <div className="container mx-auto px-4 py-8">
         <div className="text-center text-sm text-slate-500">
           <p>© 2024 Prompteus. Making GitHub management effortless with AI.</p>
