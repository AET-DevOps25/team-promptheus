--- conflicted
+++ resolved
@@ -143,23 +143,6 @@
     develop:
       watch:
         - action: rebuild
-<<<<<<< HEAD
-          path: ./client/pulse-front/package.json
-        - action: rebuild
-          path: ./client/pulse-front/package-lock.json
-        - action: rebuild
-          path: ./client/pulse-front/vite.config.ts
-        - action: rebuild
-          path: ./client/pulse-front/tsconfig.json
-        - action: rebuild
-          path: ./client/pulse-front/components.json
-        - action: rebuild
-          path: ./client/pulse-front/vite.config.ts
-        - action: rebuild
-          path: ./client/pulse-front/src
-        - action: rebuild
-          path: ./client/pulse-front/public
-=======
           path: ./client/package.json
         - action: rebuild
           path: ./client/package-lock.json
@@ -175,7 +158,6 @@
           path: ./client/src
         - action: rebuild
           path: ./client/public
->>>>>>> 483e3c59
   monitoring:
     image: grafana/otel-lgtm:latest
     ports:
