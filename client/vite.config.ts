--- conflicted
+++ resolved
@@ -17,10 +17,6 @@
     host: true,
     origin: "http://0.0.0.0:8080",
   },
-<<<<<<< HEAD
-
-=======
->>>>>>> 483e3c59
   resolve: {
     alias: {
       "@": path.resolve(__dirname, "./src"),
